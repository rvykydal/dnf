#!/usr/bin/python -t

"""This handles actual output from the cli"""

# This program is free software; you can redistribute it and/or modify
# it under the terms of the GNU General Public License as published by
# the Free Software Foundation; either version 2 of the License, or
# (at your option) any later version.
#
# This program is distributed in the hope that it will be useful,
# but WITHOUT ANY WARRANTY; without even the implied warranty of
# MERCHANTABILITY or FITNESS FOR A PARTICULAR PURPOSE.  See the
# GNU Library General Public License for more details.
#
# You should have received a copy of the GNU General Public License
# along with this program; if not, write to the Free Software
# Foundation, Inc., 59 Temple Place - Suite 330, Boston, MA 02111-1307, USA.
# Copyright 2005 Duke University 

import sys
import time
import logging
import types
import gettext
import pwd
import rpm

import re # For YumTerm

from weakref import proxy as weakref

from urlgrabber.progress import TextMeter
import urlgrabber.progress
from urlgrabber.grabber import URLGrabError
from yum.misc import prco_tuple_to_string
from yum.i18n import to_str, to_utf8, to_unicode
import yum.misc
from rpmUtils.miscutils import checkSignals, formatRequire
from yum.constants import *

from yum import logginglevels, _
from yum.rpmtrans import RPMBaseCallback
from yum.packageSack import packagesNewestByNameArch
import yum.packages

import yum.history

from yum.i18n import utf8_width, utf8_width_fill, utf8_text_fill

def _term_width():
    """ Simple terminal width, limit to 20 chars. and make 0 == 80. """
    if not hasattr(urlgrabber.progress, 'terminal_width_cached'):
        return 80
    ret = urlgrabber.progress.terminal_width_cached()
    if ret == 0:
        return 80
    if ret < 20:
        return 20
    return ret


class YumTextMeter(TextMeter):

    """
    Text progress bar output.
    """

    def update(self, amount_read, now=None):
        checkSignals()
        TextMeter.update(self, amount_read, now)

class YumTerm:
    """some terminal "UI" helpers based on curses"""

    # From initial search for "terminfo and python" got:
    # http://aspn.activestate.com/ASPN/Cookbook/Python/Recipe/475116
    # ...it's probably not copyrightable, but if so ASPN says:
    #
    #  Except where otherwise noted, recipes in the Python Cookbook are
    # published under the Python license.

    __enabled = True

    if hasattr(urlgrabber.progress, 'terminal_width_cached'):
        columns = property(lambda self: _term_width())

    __cap_names = {
        'underline' : 'smul',
        'reverse' : 'rev',
        'normal' : 'sgr0',
        }
    
    __colors = {
        'black' : 0,
        'blue' : 1,
        'green' : 2,
        'cyan' : 3,
        'red' : 4,
        'magenta' : 5,
        'yellow' : 6,
        'white' : 7
        }
    __ansi_colors = {
        'black' : 0,
        'red' : 1,
        'green' : 2,
        'yellow' : 3,
        'blue' : 4,
        'magenta' : 5,
        'cyan' : 6,
        'white' : 7
        }
    __ansi_forced_MODE = {
        'bold' : '\x1b[1m',
        'blink' : '\x1b[5m',
        'dim' : '',
        'reverse' : '\x1b[7m',
        'underline' : '\x1b[4m',
        'normal' : '\x1b(B\x1b[m'
        }
    __ansi_forced_FG_COLOR = {
        'black' : '\x1b[30m',
        'red' : '\x1b[31m',
        'green' : '\x1b[32m',
        'yellow' : '\x1b[33m',
        'blue' : '\x1b[34m',
        'magenta' : '\x1b[35m',
        'cyan' : '\x1b[36m',
        'white' : '\x1b[37m'
        }
    __ansi_forced_BG_COLOR = {
        'black' : '\x1b[40m',
        'red' : '\x1b[41m',
        'green' : '\x1b[42m',
        'yellow' : '\x1b[43m',
        'blue' : '\x1b[44m',
        'magenta' : '\x1b[45m',
        'cyan' : '\x1b[46m',
        'white' : '\x1b[47m'
        }

    def __forced_init(self):
        self.MODE = self.__ansi_forced_MODE
        self.FG_COLOR = self.__ansi_forced_FG_COLOR
        self.BG_COLOR = self.__ansi_forced_BG_COLOR

    def reinit(self, term_stream=None, color='auto'):
        self.__enabled = True
        if not hasattr(urlgrabber.progress, 'terminal_width_cached'):
            self.columns = 80
        self.lines = 24

        if color == 'always':
            self.__forced_init()
            return

        # Output modes:
        self.MODE = {
            'bold' : '',
            'blink' : '',
            'dim' : '',
            'reverse' : '',
            'underline' : '',
            'normal' : ''
            }

        # Colours
        self.FG_COLOR = {
            'black' : '',
            'blue' : '',
            'green' : '',
            'cyan' : '',
            'red' : '',
            'magenta' : '',
            'yellow' : '',
            'white' : ''
            }

        self.BG_COLOR = {
            'black' : '',
            'blue' : '',
            'green' : '',
            'cyan' : '',
            'red' : '',
            'magenta' : '',
            'yellow' : '',
            'white' : ''
            }

        if color == 'never':
            self.__enabled = False
            return
        assert color == 'auto'

        # Curses isn't available on all platforms
        try:
            import curses
        except:
            self.__enabled = False
            return

        # If the stream isn't a tty, then assume it has no capabilities.
        if not term_stream:
            term_stream = sys.stdout
        if not term_stream.isatty():
            self.__enabled = False
            return
        
        # Check the terminal type.  If we fail, then assume that the
        # terminal has no capabilities.
        try:
            curses.setupterm(fd=term_stream.fileno())
        except:
            self.__enabled = False
            return
        self._ctigetstr = curses.tigetstr

        if not hasattr(urlgrabber.progress, 'terminal_width_cached'):
            self.columns = curses.tigetnum('cols')
        self.lines = curses.tigetnum('lines')
        
        # Look up string capabilities.
        for cap_name in self.MODE:
            mode = cap_name
            if cap_name in self.__cap_names:
                cap_name = self.__cap_names[cap_name]
            self.MODE[mode] = self._tigetstr(cap_name) or ''

        # Colors
        set_fg = self._tigetstr('setf')
        if set_fg:
            for (color, val) in self.__colors.items():
                self.FG_COLOR[color] = curses.tparm(set_fg, val) or ''
        set_fg_ansi = self._tigetstr('setaf')
        if set_fg_ansi:
            for (color, val) in self.__ansi_colors.items():
                self.FG_COLOR[color] = curses.tparm(set_fg_ansi, val) or ''
        set_bg = self._tigetstr('setb')
        if set_bg:
            for (color, val) in self.__colors.items():
                self.BG_COLOR[color] = curses.tparm(set_bg, val) or ''
        set_bg_ansi = self._tigetstr('setab')
        if set_bg_ansi:
            for (color, val) in self.__ansi_colors.items():
                self.BG_COLOR[color] = curses.tparm(set_bg_ansi, val) or ''

    def __init__(self, term_stream=None, color='auto'):
        self.reinit(term_stream, color)

    def _tigetstr(self, cap_name):
        # String capabilities can include "delays" of the form "$<2>".
        # For any modern terminal, we should be able to just ignore
        # these, so strip them out.
        cap = self._ctigetstr(cap_name) or ''
        return re.sub(r'\$<\d+>[/*]?', '', cap)

    def sub(self, haystack, beg, end, needles, escape=None, ignore_case=False):
        if not self.__enabled:
            return haystack

        if not escape:
            escape = re.escape

        render = lambda match: beg + match.group() + end
        for needle in needles:
            pat = escape(needle)
            if ignore_case:
                pat = re.template(pat, re.I)
            haystack = re.sub(pat, render, haystack)
        return haystack
    def sub_norm(self, haystack, beg, needles, **kwds):
        return self.sub(haystack, beg, self.MODE['normal'], needles, **kwds)

    def sub_mode(self, haystack, mode, needles, **kwds):
        return self.sub_norm(haystack, self.MODE[mode], needles, **kwds)

    def sub_bold(self, haystack, needles, **kwds):
        return self.sub_mode(haystack, 'bold', needles, **kwds)
    
    def sub_fg(self, haystack, color, needles, **kwds):
        return self.sub_norm(haystack, self.FG_COLOR[color], needles, **kwds)

    def sub_bg(self, haystack, color, needles, **kwds):
        return self.sub_norm(haystack, self.BG_COLOR[color], needles, **kwds)



class YumOutput:

    """
    Main output class for the yum command line.
    """

    def __init__(self):
        self.logger = logging.getLogger("yum.cli")
        self.verbose_logger = logging.getLogger("yum.verbose.cli")
        if hasattr(rpm, "expandMacro"):
            self.i18ndomains = rpm.expandMacro("%_i18ndomains").split(":")
        else:
            self.i18ndomains = ["redhat-dist"]

        self.term = YumTerm()
        self._last_interrupt = None

    
    def printtime(self):
        months = [_('Jan'), _('Feb'), _('Mar'), _('Apr'), _('May'), _('Jun'),
                  _('Jul'), _('Aug'), _('Sep'), _('Oct'), _('Nov'), _('Dec')]
        now = time.localtime(time.time())
        ret = months[int(time.strftime('%m', now)) - 1] + \
              time.strftime(' %d %T ', now)
        return ret
         
    def failureReport(self, errobj):
        """failure output for failovers from urlgrabber"""
        
        self.logger.error('%s: %s', errobj.url, errobj.exception)
        self.logger.error(_('Trying other mirror.'))
        raise errobj.exception
    
        
    def simpleProgressBar(self, current, total, name=None):
        progressbar(current, total, name)

    def _highlight(self, highlight):
        hibeg = ''
        hiend = ''
        if not highlight:
            pass
        elif not isinstance(highlight, basestring) or highlight == 'bold':
            hibeg = self.term.MODE['bold']
        elif highlight == 'normal':
            pass # Minor opt.
        else:
            # Turn a string into a specific output: colour, bold, etc.
            for high in highlight.replace(',', ' ').split():
                if False: pass
                elif high == 'normal':
                    hibeg = ''
                elif high in self.term.MODE:
                    hibeg += self.term.MODE[high]
                elif high in self.term.FG_COLOR:
                    hibeg += self.term.FG_COLOR[high]
                elif (high.startswith('fg:') and
                      high[3:] in self.term.FG_COLOR):
                    hibeg += self.term.FG_COLOR[high[3:]]
                elif (high.startswith('bg:') and
                      high[3:] in self.term.BG_COLOR):
                    hibeg += self.term.BG_COLOR[high[3:]]

        if hibeg:
            hiend = self.term.MODE['normal']
        return (hibeg, hiend)

    def _sub_highlight(self, haystack, highlight, needles, **kwds):
        hibeg, hiend = self._highlight(highlight)
        return self.term.sub(haystack, hibeg, hiend, needles, **kwds)

    @staticmethod
    def _calc_columns_spaces_helps(current, data_tups, left):
        """ Spaces left on the current field will help how many pkgs? """
        ret = 0
        for tup in data_tups:
            if left < (tup[0] - current):
                break
            ret += tup[1]
        return ret

    def calcColumns(self, data, columns=None, remainder_column=0,
                    total_width=None, indent=''):
        """ Dynamically calculate the width of the fields in the data, data is
            of the format [column-number][field_length] = rows. """

        if total_width is None:
            total_width = self.term.columns

        cols = len(data)
        # Convert the data to ascending list of tuples, (field_length, pkgs)
        pdata = data
        data  = [None] * cols # Don't modify the passed in data
        for d in range(0, cols):
            data[d] = sorted(pdata[d].items())

        #  We start allocating 1 char to everything but the last column, and a
        # space between each (again, except for the last column). Because
        # at worst we are better with:
        # |one two three|
        # | four        |
        # ...than:
        # |one two three|
        # |            f|
        # |our          |
        # ...the later being what we get if we pre-allocate the last column, and
        # thus. the space, due to "three" overflowing it's column by 2 chars.
        if columns is None:
            columns = [1] * (cols - 1)
            columns.append(0)

        total_width -= (sum(columns) + (cols - 1) + utf8_width(indent))
        if not columns[-1]:
            total_width += 1
        while total_width > 0:
            # Find which field all the spaces left will help best
            helps = 0
            val   = 0
            for d in xrange(0, cols):
                thelps = self._calc_columns_spaces_helps(columns[d], data[d],
                                                         total_width)
                if not thelps:
                    continue
                #  We prefer to overflow: the last column, and then earlier
                # columns. This is so that in the best case (just overflow the
                # last) ... grep still "works", and then we make it prettier.
                if helps and (d == (cols - 1)) and (thelps / 2) < helps:
                    continue
                if thelps < helps:
                    continue
                helps = thelps
                val   = d

            #  If we found a column to expand, move up to the next level with
            # that column and start again with any remaining space.
            if helps:
                diff = data[val].pop(0)[0] - columns[val]
                if not columns[val] and (val == (cols - 1)):
                    #  If we are going from 0 => N on the last column, take 1
                    # for the space before the column.
                    total_width  -= 1
                columns[val] += diff
                total_width  -= diff
                continue

            overflowed_columns = 0
            for d in xrange(0, cols):
                if not data[d]:
                    continue
                overflowed_columns += 1
            if overflowed_columns:
                #  Split the remaining spaces among each overflowed column
                # equally
                norm = total_width / overflowed_columns
                for d in xrange(0, cols):
                    if not data[d]:
                        continue
                    columns[d] += norm
                    total_width -= norm

            #  Split the remaining spaces among each column equally, except the
            # last one. And put the rest into the remainder column
            cols -= 1
            norm = total_width / cols
            for d in xrange(0, cols):
                columns[d] += norm
            columns[remainder_column] += total_width - (cols * norm)
            total_width = 0

        return columns

    @staticmethod
    def _fmt_column_align_width(width):
        if width < 0:
            return (u"-", -width)
        return (u"", width)

    def _col_data(self, col_data):
        assert len(col_data) == 2 or len(col_data) == 3
        if len(col_data) == 2:
            (val, width) = col_data
            hibeg = hiend = ''
        if len(col_data) == 3:
            (val, width, highlight) = col_data
            (hibeg, hiend) = self._highlight(highlight)
        return (val, width, hibeg, hiend)

    def fmtColumns(self, columns, msg=u'', end=u'', text_width=utf8_width):
        """ Return a string for columns of data, which can overflow.
            text_width parameter finds the width of columns, this defaults to
            utf8 but can be changed to len() if you know it'll be fine. """

        total_width = len(msg)
        data = []
        for col_data in columns[:-1]:
            (val, width, hibeg, hiend) = self._col_data(col_data)

            if not width: # Don't count this column, invisible text
                msg += u"%s"
                data.append(val)
                continue

            (align, width) = self._fmt_column_align_width(width)
            val_width = text_width(val)
            if val_width <= width:
                #  Don't use utf8_width_fill() because it sucks performance
                # wise for 1,000s of rows. Also allows us to use len(), when
                # we can.
                msg += u"%s%s%s%s "
                if (align == u'-'):
                    data.extend([hibeg, val, " " * (width - val_width), hiend])
                else:
                    data.extend([hibeg, " " * (width - val_width), val, hiend])
            else:
                msg += u"%s%s%s\n" + " " * (total_width + width + 1)
                data.extend([hibeg, val, hiend])
            total_width += width
            total_width += 1
        (val, width, hibeg, hiend) = self._col_data(columns[-1])
        (align, width) = self._fmt_column_align_width(width)
        val = utf8_width_fill(val, width, left=(align == u'-'),
                              prefix=hibeg, suffix=hiend)
        msg += u"%%s%s" % end
        data.append(val)
        return msg % tuple(data)

    def simpleList(self, pkg, ui_overflow=False, indent='', highlight=False,
                   columns=None):
        """ Simple to use function to print a pkg as a line. """

        if columns is None:
            columns = (-40, -22, -16) # Old default
        ver = pkg.printVer()
        na = '%s%s.%s' % (indent, pkg.name, pkg.arch)
        hi_cols = [highlight, 'normal', 'normal']
        rid = pkg.ui_from_repo
        columns = zip((na, ver, rid), columns, hi_cols)
        print self.fmtColumns(columns, text_width=len)

    def simpleEnvraList(self, pkg, ui_overflow=False,
                        indent='', highlight=False, columns=None):
        """ Simple to use function to print a pkg as a line, with the pkg
            itself in envra format so it can be pased to list/install/etc. """

        if columns is None:
            columns = (-63, -16) # Old default
        envra = '%s%s' % (indent, str(pkg))
        hi_cols = [highlight, 'normal', 'normal']
        rid = pkg.ui_from_repo
        columns = zip((envra, rid), columns, hi_cols)
        print self.fmtColumns(columns, text_width=len)

    def fmtKeyValFill(self, key, val):
        """ Return a key value pair in the common two column output format. """
        val = to_str(val)
        keylen = utf8_width(key)
        cols = self.term.columns
        nxt = ' ' * (keylen - 2) + ': '
        ret = utf8_text_fill(val, width=cols,
                             initial_indent=key, subsequent_indent=nxt)
        if ret.count("\n") > 1 and keylen > (cols / 3):
            # If it's big, redo it again with a smaller subsequent off
            ret = utf8_text_fill(val, width=cols,
                                 initial_indent=key,
                                 subsequent_indent='     ...: ')
        return ret
    
    def fmtSection(self, name, fill='='):
        name = to_str(name)
        cols = self.term.columns - 2
        name_len = utf8_width(name)
        if name_len >= (cols - 4):
            beg = end = fill * 2
        else:
            beg = fill * ((cols - name_len) / 2)
            end = fill * (cols - name_len - len(beg))

        return "%s %s %s" % (beg, name, end)

    def _enc(self, s):
        """Get the translated version from specspo and ensure that
        it's actually encoded in UTF-8."""
        s = to_utf8(s)
        if len(s) > 0:
            for d in self.i18ndomains:
                t = gettext.dgettext(d, s)
                if t != s:
                    s = t
                    break
        return to_unicode(s)

    def infoOutput(self, pkg, highlight=False):
        (hibeg, hiend) = self._highlight(highlight)
        print _("Name        : %s%s%s") % (hibeg, to_unicode(pkg.name), hiend)
        print _("Arch        : %s") % to_unicode(pkg.arch)
        if pkg.epoch != "0":
            print _("Epoch       : %s") % to_unicode(pkg.epoch)
        print _("Version     : %s") % to_unicode(pkg.version)
        print _("Release     : %s") % to_unicode(pkg.release)
        print _("Size        : %s") % self.format_number(float(pkg.size))
        print _("Repo        : %s") % to_unicode(pkg.repoid)
        if pkg.repoid == 'installed' and 'from_repo' in pkg.yumdb_info:
            print _("From repo   : %s") % to_unicode(pkg.yumdb_info.from_repo)
        if self.verbose_logger.isEnabledFor(logginglevels.DEBUG_3):
            print _("Committer   : %s") % to_unicode(pkg.committer)
            print _("Committime  : %s") % time.ctime(pkg.committime)
            print _("Buildtime   : %s") % time.ctime(pkg.buildtime)
            if hasattr(pkg, 'installtime'):
                print _("Install time: %s") % time.ctime(pkg.installtime)
            if pkg.repoid == 'installed':
                uid = None
                if 'installed_by' in pkg.yumdb_info:
                    try:
                        uid = int(pkg.yumdb_info.installed_by)
                    except ValueError: # In case int() fails
                        uid = None
                print _("Installed by: %s") % self._pwd_ui_username(uid)
                uid = None
                if 'changed_by' in pkg.yumdb_info:
                    try:
                        uid = int(pkg.yumdb_info.changed_by)
                    except ValueError: # In case int() fails
                        uid = None
                print _("Changed by  : %s") % self._pwd_ui_username(uid)
        print self.fmtKeyValFill(_("Summary     : "), self._enc(pkg.summary))
        if pkg.url:
            print _("URL         : %s") % to_unicode(pkg.url)
        print self.fmtKeyValFill(_("License     : "), to_unicode(pkg.license))
        print self.fmtKeyValFill(_("Description : "),self._enc(pkg.description))
        print ""
    
    def updatesObsoletesList(self, uotup, changetype, columns=None):
        """takes an updates or obsoletes tuple of pkgobjects and
           returns a simple printed string of the output and a string
           explaining the relationship between the tuple members"""
        (changePkg, instPkg) = uotup

        if columns is not None:
            # New style, output all info. for both old/new with old indented
            chi = self.conf.color_update_remote
            if changePkg.repo.id != 'installed' and changePkg.verifyLocalPkg():
                chi = self.conf.color_update_local
            self.simpleList(changePkg, columns=columns, highlight=chi)
            self.simpleList(instPkg,   columns=columns, indent=' ' * 4,
                            highlight=self.conf.color_update_installed)
            return

        # Old style
        c_compact = changePkg.compactPrint()
        i_compact = '%s.%s' % (instPkg.name, instPkg.arch)
        c_repo = changePkg.repoid
        print '%-35.35s [%.12s] %.10s %-20.20s' % (c_compact, c_repo, changetype, i_compact)

    def listPkgs(self, lst, description, outputType, highlight_na={},
                 columns=None, highlight_modes={}):
        """outputs based on whatever outputType is. Current options:
           'list' - simple pkg list
           'info' - similar to rpm -qi output
           ...also highlight_na can be passed, and we'll highlight
           pkgs with (names, arch) in that set."""

        if outputType in ['list', 'info']:
            thingslisted = 0
            if len(lst) > 0:
                thingslisted = 1
                print '%s' % description
                for pkg in sorted(lst):
                    key = (pkg.name, pkg.arch)
                    highlight = False
                    if False: pass
                    elif key not in highlight_na:
                        highlight = highlight_modes.get('not in', 'normal')
                    elif pkg.verEQ(highlight_na[key]):
                        highlight = highlight_modes.get('=', 'normal')
                    elif pkg.verLT(highlight_na[key]):
                        highlight = highlight_modes.get('>', 'bold')
                    else:
                        highlight = highlight_modes.get('<', 'normal')

                    if outputType == 'list':
                        self.simpleList(pkg, ui_overflow=True,
                                        highlight=highlight, columns=columns)
                    elif outputType == 'info':
                        self.infoOutput(pkg, highlight=highlight)
                    else:
                        pass
    
            if thingslisted == 0:
                return 1, ['No Packages to list']
            return 0, []
        
    
        
    def userconfirm(self):
        """gets a yes or no from the user, defaults to No"""

        yui = (to_unicode(_('y')), to_unicode(_('yes')))
        nui = (to_unicode(_('n')), to_unicode(_('no')))
        aui = (yui[0], yui[1], nui[0], nui[1])
        while True:
            try:
                choice = raw_input(_('Is this ok [y/N]: '))
            except UnicodeEncodeError:
                raise
            except UnicodeDecodeError:
                raise
            except:
                choice = ''
            choice = to_unicode(choice)
            choice = choice.lower()
            if len(choice) == 0 or choice in aui:
                break
            # If the enlish one letter names don't mix, allow them too
            if u'y' not in aui and u'y' == choice:
                choice = yui[0]
                break
            if u'n' not in aui and u'n' == choice:
                break

        if len(choice) == 0 or choice not in yui:
            return False
        else:            
            return True
    
    def _cli_confirm_gpg_key_import(self, keydict):
        # FIXME what should we be printing here?
        return self.userconfirm()

    def _group_names2aipkgs(self, pkg_names):
        """ Convert pkg_names to installed pkgs or available pkgs, return
            value is a dict on pkg.name returning (apkg, ipkg). """
        ipkgs = self.rpmdb.searchNames(pkg_names)
        apkgs = self.pkgSack.searchNames(pkg_names)
        apkgs = packagesNewestByNameArch(apkgs)

        # This is somewhat similar to doPackageLists()
        pkgs = {}
        for pkg in ipkgs:
            pkgs[(pkg.name, pkg.arch)] = (None, pkg)
        for pkg in apkgs:
            key = (pkg.name, pkg.arch)
            if key not in pkgs:
                pkgs[(pkg.name, pkg.arch)] = (pkg, None)
            elif pkg.verGT(pkgs[key][1]):
                pkgs[(pkg.name, pkg.arch)] = (pkg, pkgs[key][1])

        # Convert (pkg.name, pkg.arch) to pkg.name dict
        ret = {}
        for (apkg, ipkg) in pkgs.itervalues():
            pkg = apkg or ipkg
            ret.setdefault(pkg.name, []).append((apkg, ipkg))
        return ret

    def _calcDataPkgColumns(self, data, pkg_names, pkg_names2pkgs,
                            indent='   '):
        for item in pkg_names:
            if item not in pkg_names2pkgs:
                continue
            for (apkg, ipkg) in pkg_names2pkgs[item]:
                pkg = ipkg or apkg
                envra = utf8_width(str(pkg)) + utf8_width(indent)
                rid = len(pkg.ui_from_repo)
                for (d, v) in (('envra', envra), ('rid', rid)):
                    data[d].setdefault(v, 0)
                    data[d][v] += 1

    def _displayPkgsFromNames(self, pkg_names, verbose, pkg_names2pkgs,
                              indent='   ', columns=None):
        if not verbose:
            for item in sorted(pkg_names):
                print '%s%s' % (indent, item)
        else:
            for item in sorted(pkg_names):
                if item not in pkg_names2pkgs:
                    print '%s%s' % (indent, item)
                    continue
                for (apkg, ipkg) in sorted(pkg_names2pkgs[item],
                                           key=lambda x: x[1] or x[0]):
                    if ipkg and apkg:
                        highlight = self.conf.color_list_installed_older
                    elif apkg:
                        highlight = self.conf.color_list_available_install
                    else:
                        highlight = False
                    self.simpleEnvraList(ipkg or apkg, ui_overflow=True,
                                         indent=indent, highlight=highlight,
                                         columns=columns)
    
    def displayPkgsInGroups(self, group):
        print _('\nGroup: %s') % group.ui_name

        verb = self.verbose_logger.isEnabledFor(logginglevels.DEBUG_3)
        if verb:
            print _(' Group-Id: %s') % to_unicode(group.groupid)
        pkg_names2pkgs = None
        if verb:
            pkg_names2pkgs = self._group_names2aipkgs(group.packages)
        if group.ui_description:
            print _(' Description: %s') % to_unicode(group.ui_description)

        sections = ((_(' Mandatory Packages:'),   group.mandatory_packages),
                    (_(' Default Packages:'),     group.default_packages),
                    (_(' Optional Packages:'),    group.optional_packages),
                    (_(' Conditional Packages:'), group.conditional_packages))
        columns = None
        if verb:
            data = {'envra' : {}, 'rid' : {}}
            for (section_name, pkg_names) in sections:
                self._calcDataPkgColumns(data, pkg_names, pkg_names2pkgs)
            data = [data['envra'], data['rid']]
            columns = self.calcColumns(data)
            columns = (-columns[0], -columns[1])

        for (section_name, pkg_names) in sections:
            if len(pkg_names) > 0:
                print section_name
                self._displayPkgsFromNames(pkg_names, verb, pkg_names2pkgs,
                                           columns=columns)

    def depListOutput(self, results):
        """take a list of findDeps results and 'pretty print' the output"""
        
        for pkg in results:
            print _("package: %s") % pkg.compactPrint()
            if len(results[pkg]) == 0:
                print _("  No dependencies for this package")
                continue

            for req in results[pkg]:
                reqlist = results[pkg][req] 
                print _("  dependency: %s") % prco_tuple_to_string(req)
                if not reqlist:
                    print _("   Unsatisfied dependency")
                    continue
                
                for po in reqlist:
                    print "   provider: %s" % po.compactPrint()

    def format_number(self, number, SI=0, space=' '):
        """Turn numbers into human-readable metric-like numbers"""
        symbols = [ ' ', # (none)
                    'k', # kilo
                    'M', # mega
                    'G', # giga
                    'T', # tera
                    'P', # peta
                    'E', # exa
                    'Z', # zetta
                    'Y'] # yotta
    
        if SI: step = 1000.0
        else: step = 1024.0
    
        thresh = 999
        depth = 0
        max_depth = len(symbols) - 1
    
        # we want numbers between 0 and thresh, but don't exceed the length
        # of our list.  In that event, the formatting will be screwed up,
        # but it'll still show the right number.
        while number > thresh and depth < max_depth:
            depth  = depth + 1
            number = number / step
    
        if type(number) == type(1) or type(number) == type(1L):
            format = '%i%s%s'
        elif number < 9.95:
            # must use 9.95 for proper sizing.  For example, 9.99 will be
            # rounded to 10.0 with the .1f format string (which is too long)
            format = '%.1f%s%s'
        else:
            format = '%.0f%s%s'
    
        return(format % (float(number or 0), space, symbols[depth]))

    @staticmethod
    def format_time(seconds, use_hours=0):
        return urlgrabber.progress.format_time(seconds, use_hours)

    def matchcallback(self, po, values, matchfor=None, verbose=None,
                      highlight=None):
        """ Output search/provides type callback matches. po is the pkg object,
            values are the things in the po that we've matched.
            If matchfor is passed, all the strings in that list will be
            highlighted within the output.
            verbose overrides logginglevel, if passed. """

        if self.conf.showdupesfromrepos:
            msg = '%s : ' % po
        else:
            msg = '%s.%s : ' % (po.name, po.arch)
        msg = self.fmtKeyValFill(msg, self._enc(po.summary))
        if matchfor:
            if highlight is None:
                highlight = self.conf.color_search_match
            msg = self._sub_highlight(msg, highlight, matchfor,ignore_case=True)
        
        print msg

        if verbose is None:
            verbose = self.verbose_logger.isEnabledFor(logginglevels.DEBUG_3)
        if not verbose:
            return

        print _("Repo        : %s") % po.repoid
        print _('Matched from:')
        for item in yum.misc.unique(values):
            item = to_utf8(item)
            if to_utf8(po.name) == item or to_utf8(po.summary) == item:
                continue # Skip double name/summary printing

            can_overflow = True
            if False: pass
            elif to_utf8(po.description) == item:
                key = _("Description : ")
                item = self._enc(item)
            elif to_utf8(po.url) == item:
                key = _("URL         : %s")
                can_overflow = False
            elif to_utf8(po.license) == item:
                key = _("License     : %s")
                can_overflow = False
            elif item.startswith("/"):
                key = _("Filename    : %s")
                item = self._enc(item)
                can_overflow = False
            else:
                key = _("Other       : ")

            if matchfor:
                item = self._sub_highlight(item, highlight, matchfor,
                                           ignore_case=True)
            if can_overflow:
                print self.fmtKeyValFill(key, to_unicode(item))
            else:
                print key % item
        print '\n\n'

    def matchcallback_verbose(self, po, values, matchfor=None):
        return self.matchcallback(po, values, matchfor, verbose=True)
        
    def reportDownloadSize(self, packages, installonly=False):
        """Report the total download size for a set of packages"""
        totsize = 0
        locsize = 0
        insize  = 0
        error = False
        for pkg in packages:
            # Just to be on the safe side, if for some reason getting
            # the package size fails, log the error and don't report download
            # size
            try:
                size = int(pkg.size)
                totsize += size
                try:
                    if pkg.verifyLocalPkg():
                        locsize += size
                except:
                    pass

                if not installonly:
                    continue

                try:
                    size = int(pkg.installedsize)
                except:
                    pass
                insize += size
            except:
                error = True
                self.logger.error(_('There was an error calculating total download size'))
                break

        if (not error):
            if locsize:
                self.verbose_logger.log(logginglevels.INFO_1, _("Total size: %s"), 
                                        self.format_number(totsize))
            if locsize != totsize:
                self.verbose_logger.log(logginglevels.INFO_1, _("Total download size: %s"), 
                                        self.format_number(totsize - locsize))
            if installonly:
                self.verbose_logger.log(logginglevels.INFO_1,
                                        _("Installed size: %s"),
                                        self.format_number(insize))

    def reportRemoveSize(self, packages):
        """Report the total size of packages being removed. """
        totsize = 0
        error = False
        for pkg in packages:
            # Just to be on the safe side, if for some reason getting
            # the package size fails, log the error and don't report download
            # size
            try:
                size = int(pkg.size)
                totsize += size
            except:
                error = True
                self.logger.error(_('There was an error calculating installed size'))
                break
        if (not error):
            self.verbose_logger.log(logginglevels.INFO_1,
                                    _("Installed size: %s"),
                                    self.format_number(totsize))
            
    def listTransaction(self):
        """returns a string rep of the  transaction in an easy-to-read way."""
        
        self.tsInfo.makelists(True, True)
        pkglist_lines = []
        data  = {'n' : {}, 'v' : {}, 'r' : {}}
        a_wid = 0 # Arch can't get "that big" ... so always use the max.

        def _add_line(lines, data, a_wid, po, obsoletes=[]):
            (n,a,e,v,r) = po.pkgtup
            evr = po.printVer()
            repoid = po.ui_from_repo
            pkgsize = float(po.size)
            size = self.format_number(pkgsize)

            if a is None: # gpgkeys are weird
                a = 'noarch'

            # none, partial, full?
            if po.repo.id == 'installed':
                hi = self.conf.color_update_installed
            elif po.verifyLocalPkg():
                hi = self.conf.color_update_local
            else:
                hi = self.conf.color_update_remote
            lines.append((n, a, evr, repoid, size, obsoletes, hi))
            #  Create a dict of field_length => number of packages, for
            # each field.
            for (d, v) in (("n",len(n)), ("v",len(evr)), ("r",len(repoid))):
                data[d].setdefault(v, 0)
                data[d][v] += 1
            if a_wid < len(a): # max() is only in 2.5.z
                a_wid = len(a)
            return a_wid

        for (action, pkglist) in [(_('Installing'), self.tsInfo.installed),
                            (_('Updating'), self.tsInfo.updated),
                            (_('Removing'), self.tsInfo.removed),
                            (_('Reinstalling'), self.tsInfo.reinstalled),
                            (_('Downgrading'), self.tsInfo.downgraded),
                            (_('Installing for dependencies'), self.tsInfo.depinstalled),
                            (_('Updating for dependencies'), self.tsInfo.depupdated),
                            (_('Removing for dependencies'), self.tsInfo.depremoved)]:
            lines = []
            for txmbr in pkglist:
                a_wid = _add_line(lines, data, a_wid, txmbr.po, txmbr.obsoletes)

            pkglist_lines.append((action, lines))

        for (action, pkglist) in [(_('Skipped (dependency problems)'),
                                   self.skipped_packages),]:
            lines = []
            for po in pkglist:
                a_wid = _add_line(lines, data, a_wid, po)

            pkglist_lines.append((action, lines))

        if not data['n']:
            return u''
        else:
            data    = [data['n'],    {}, data['v'], data['r'], {}]
            columns = [1,         a_wid,         1,         1,  5]
            columns = self.calcColumns(data, indent="  ", columns=columns,
                                       remainder_column=2)
            (n_wid, a_wid, v_wid, r_wid, s_wid) = columns
            assert s_wid == 5

            out = [u"""
%s
%s
%s
""" % ('=' * self.term.columns,
       self.fmtColumns(((_('Package'), -n_wid), (_('Arch'), -a_wid),
                        (_('Version'), -v_wid), (_('Repository'), -r_wid),
                        (_('Size'), s_wid)), u" "),
       '=' * self.term.columns)]

        for (action, lines) in pkglist_lines:
            if lines:
                totalmsg = u"%s:\n" % action
            for (n, a, evr, repoid, size, obsoletes, hi) in lines:
                columns = ((n,   -n_wid, hi), (a,      -a_wid),
                           (evr, -v_wid), (repoid, -r_wid), (size, s_wid))
                msg = self.fmtColumns(columns, u" ", u"\n")
                hibeg, hiend = self._highlight(self.conf.color_update_installed)
                for obspo in sorted(obsoletes):
                    appended = _('     replacing  %s%s%s.%s %s\n')
                    appended %= (hibeg, obspo.name, hiend,
                                 obspo.arch, obspo.printVer())
                    msg = msg+appended
                totalmsg = totalmsg + msg
        
            if lines:
                out.append(totalmsg)

        summary = _("""
Transaction Summary
%s
""") % ('=' * self.term.columns,)
        out.append(summary)
        num_in = len(self.tsInfo.installed + self.tsInfo.depinstalled)
        num_up = len(self.tsInfo.updated + self.tsInfo.depupdated)
        num_rm = len(self.tsInfo.removed + self.tsInfo.depremoved)
        num_re = len(self.tsInfo.reinstalled)
        num_dg = len(self.tsInfo.downgraded)
        if num_in:
            out.append(_("""\
Install   %5.5s Package(s)
""") % num_in)
        if num_up:
            out.append(_("""\
Upgrade   %5.5s Package(s)
""") % num_up)
        if num_rm:
            out.append(_("""\
Remove    %5.5s Package(s)
""") % num_rm)
        if num_re:
            out.append(_("""\
Reinstall %5.5s Package(s)
""") % num_re)
        if num_dg:
            out.append(_("""\
Downgrade %5.5s Package(s)
""") % num_dg)
        
        return ''.join(out)
        
    def postTransactionOutput(self):
        out = ''
        
        self.tsInfo.makelists()

        #  Works a bit like calcColumns, but we never overflow a column we just
        # have a dynamic number of columns.
        def _fits_in_cols(msgs, num):
            """ Work out how many columns we can use to display stuff, in
                the post trans output. """
            if len(msgs) < num:
                return []

            left = self.term.columns - ((num - 1) + 2)
            if left <= 0:
                return []

            col_lens = [0] * num
            col = 0
            for msg in msgs:
                if len(msg) > col_lens[col]:
                    diff = (len(msg) - col_lens[col])
                    if left <= diff:
                        return []
                    left -= diff
                    col_lens[col] = len(msg)
                col += 1
                col %= len(col_lens)

            for col in range(len(col_lens)):
                col_lens[col] += left / num
                col_lens[col] *= -1
            return col_lens

        for (action, pkglist) in [(_('Removed'), self.tsInfo.removed), 
                                  (_('Dependency Removed'), self.tsInfo.depremoved),
                                  (_('Installed'), self.tsInfo.installed), 
                                  (_('Dependency Installed'), self.tsInfo.depinstalled),
                                  (_('Updated'), self.tsInfo.updated),
                                  (_('Dependency Updated'), self.tsInfo.depupdated),
                                  (_('Skipped (dependency problems)'), self.skipped_packages),
                                  (_('Replaced'), self.tsInfo.obsoleted),
                                  (_('Failed'), self.tsInfo.failed)]:
            msgs = []
            if len(pkglist) > 0:
                out += '\n%s:\n' % action
                for txmbr in pkglist:
                    (n,a,e,v,r) = txmbr.pkgtup
                    msg = "%s.%s %s:%s-%s" % (n,a,e,v,r)
                    msgs.append(msg)
                for num in (8, 7, 6, 5, 4, 3, 2):
                    cols = _fits_in_cols(msgs, num)
                    if cols:
                        break
                if not cols:
                    cols = [-(self.term.columns - 2)]
                while msgs:
                    current_msgs = msgs[:len(cols)]
                    out += '  '
                    out += self.fmtColumns(zip(current_msgs, cols), end=u'\n')
                    msgs = msgs[len(cols):]

        return out

    def setupProgressCallbacks(self):
        """sets up the progress callbacks and various 
           output bars based on debug level"""

        # if we're below 2 on the debug level we don't need to be outputting
        # progress bars - this is hacky - I'm open to other options
        # One of these is a download
        if self.conf.debuglevel < 2 or not sys.stdout.isatty():
            progressbar = None
            callback = None
        else:
            progressbar = YumTextMeter(fo=sys.stdout)
            callback = CacheProgressCallback()

        # setup our failure report for failover
        freport = (self.failureReport,(),{})
        failure_callback = freport

        # setup callback for CTRL-C's
        interrupt_callback = self.interrupt_callback
        if hasattr(self, 'prerepoconf'):
            self.prerepoconf.progressbar = progressbar
            self.prerepoconf.callback = callback
            self.prerepoconf.failure_callback = failure_callback
            self.prerepoconf.interrupt_callback = interrupt_callback
        else:
            #  Just in case some API user decides to do self.repos before
            # calling us.
            self.repos.setProgressBar(progressbar)
            self.repos.callback = callback
            self.repos.setFailureCallback(failure_callback)
            self.repos.setInterruptCallback(interrupt_callback)

        # setup our depsolve progress callback
        dscb = DepSolveProgressCallBack(weakref(self))
        self.dsCallback = dscb
    
    def setupProgessCallbacks(self):
        # api purposes only to protect the typo
        self.setupProgressCallbacks()
    
    def setupKeyImportCallbacks(self):
        confirm_func = self._cli_confirm_gpg_key_import
        gpg_import_func = self.getKeyForRepo
        if hasattr(self, 'prerepoconf'):
            self.prerepoconf.confirm_func = confirm_func
            self.prerepoconf.gpg_import_func = gpg_import_func
        else:
            self.repos.confirm_func = confirm_func
            self.repos.gpg_import_func = gpg_import_func

    def interrupt_callback(self, cbobj):
        '''Handle CTRL-C's during downloads

        If a CTRL-C occurs a URLGrabError will be raised to push the download
        onto the next mirror.  
        
        If two CTRL-C's occur in quick succession then yum will exit.

        @param cbobj: urlgrabber callback obj
        '''
        delta_exit_chk = 2.0      # Delta between C-c's so we treat as exit
        delta_exit_str = _("two") # Human readable version of above

        now = time.time()

        if not self._last_interrupt:
            hibeg = self.term.MODE['bold']
            hiend = self.term.MODE['normal']
            # For translators: This is output like:
#  Current download cancelled, interrupt (ctrl-c) again within two seconds
# to exit.
            # Where "interupt (ctrl-c) again" and "two" are highlighted.
            msg = _("""
 Current download cancelled, %sinterrupt (ctrl-c) again%s within %s%s%s seconds
to exit.
""") % (hibeg, hiend, hibeg, delta_exit_str, hiend)
            self.verbose_logger.log(logginglevels.INFO_2, msg)
        elif now - self._last_interrupt < delta_exit_chk:
            # Two quick CTRL-C's, quit
            raise KeyboardInterrupt

        # Go to next mirror
        self._last_interrupt = now
        raise URLGrabError(15, _('user interrupt'))

    def download_callback_total_cb(self, remote_pkgs, remote_size,
                                   download_start_timestamp):
        if len(remote_pkgs) <= 1:
            return
        if not hasattr(urlgrabber.progress, 'TerminalLine'):
            return

        tl = urlgrabber.progress.TerminalLine(8)
        self.verbose_logger.log(logginglevels.INFO_2, "-" * tl.rest())
        dl_time = time.time() - download_start_timestamp
        if dl_time <= 0: # This stops divide by zero, among other problems
            dl_time = 0.01
        ui_size = tl.add(' | %5sB' % self.format_number(remote_size))
        ui_time = tl.add(' %9s' % self.format_time(dl_time))
        ui_end  = tl.add(' ' * 5)
        ui_bs   = tl.add(' %5sB/s' % self.format_number(remote_size / dl_time))
        msg = "%s%s%s%s%s" % (utf8_width_fill(_("Total"), tl.rest(), tl.rest()),
                              ui_bs, ui_size, ui_time, ui_end)
        self.verbose_logger.log(logginglevels.INFO_2, msg)

    def _history_uiactions(self, hpkgs):
        actions = set()
        count = 0
        for hpkg in hpkgs:
            st = hpkg.state
            if st == 'True-Install':
                st = 'Install'
            if st == 'Dep-Install': # Mask these at the higher levels
                st = 'Install'
            if st == 'Obsoleted': #  This is just a UI tweak, as we can't have
                                  # just one but we need to count them all.
                st = 'Obsoleting'
            if st in ('Install', 'Update', 'Erase', 'Reinstall', 'Downgrade',
                      'Obsoleting'):
                actions.add(st)
                count += 1
        assert len(actions) <= 6
        if len(actions) > 1:
            large2small = {'Install'      : _('I'),
                           'Obsoleting'   : _('O'),
                           'Erase'        : _('E'),
                           'Reinstall'    : _('R'),
                           'Downgrade'    : _('D'),
                           'Update'       : _('U'),
                           }
            return count, ", ".join([large2small[x] for x in sorted(actions)])

        # So empty transactions work, although that "shouldn't" really happen
        return count, "".join(list(actions))

    def _pwd_ui_username(self, uid, limit=None):
<<<<<<< HEAD
        # loginuid is set to      -1 (0xFFFF_FFFF) on init, in newer kernels.
        # loginuid is set to INT_MAX (0x7FFF_FFFF) on init, in older kernels.
        if uid is None or uid in (0xFFFFFFFF, 0x7FFFFFFF):
=======
        if type(uid) == type([]):
            return [self._pwd_ui_username(u, limit) for u in uid]

        # loginuid is set to -1 on init.
        if uid is None or uid == 0xFFFFFFFF:
>>>>>>> 15d45621
            loginid = _("<unset>")
            name = _("System") + " " + loginid
            if limit is not None and len(name) > limit:
                name = loginid
            return to_unicode(name)

        def _safe_split_0(text, *args):
            """ Split gives us a [0] for everything _but_ '', this function
                returns '' in that case. """
            ret = text.split(*args)
            if not ret:
                return ''
            return ret[0]

        try:
            user = pwd.getpwuid(uid)
            fullname = _safe_split_0(user.pw_gecos, ';', 2)
            name = "%s <%s>" % (fullname, user.pw_name)
            if limit is not None and len(name) > limit:
                name = "%s ... <%s>" % (_safe_split_0(fullname), user.pw_name)
                if len(name) > limit:
                    name = "<%s>" % user.pw_name
            return to_unicode(name)
        except KeyError:
            return to_unicode(str(uid))

    def _history_list_transactions(self, extcmds):
        tids = set()
        pats = []
        usertids = extcmds[1:]
        printall = False
        if usertids:
            printall = True
            if usertids[0] == 'all':
                usertids.pop(0)
        for tid in usertids:
            try:
                int(tid)
                tids.add(tid)
            except ValueError:
                pats.append(tid)
        if pats:
            tids.update(self.history.search(pats))

        if not tids and usertids:
            self.logger.critical(_('Bad transaction IDs, or package(s), given'))
            return None, None
        return tids, printall

    def historyListCmd(self, extcmds):
        """ Shows the user a list of data about the history. """

        tids, printall = self._history_list_transactions(extcmds)
        if tids is None:
            return 1, ['Failed history list']

        fmt = "%s | %s | %s | %s | %s"
        print fmt % (utf8_width_fill(_("ID"), 6, 6),
                     utf8_width_fill(_("Login user"), 24, 24),
                     utf8_width_fill(_("Date and time"), 16, 16),
                     utf8_width_fill(_("Action(s)"), 14, 14),
                     utf8_width_fill(_("Altered"), 7, 7))
        print "-" * 79
        fmt = "%6u | %s | %-16.16s | %s | %4u"
        done = 0
        limit = 20
        if printall:
            limit = None
        for old in self.history.old(tids, limit=limit):
            if not printall and done >= limit:
                break

            done += 1
            name = self._pwd_ui_username(old.loginuid, 24)
            tm = time.strftime("%Y-%m-%d %H:%M",
                               time.localtime(old.beg_timestamp))
            num, uiacts = self._history_uiactions(old.trans_data)
            name   = utf8_width_fill(name,   24, 24)
            uiacts = utf8_width_fill(uiacts, 14, 14)
            rmark = lmark = ' '
            if old.return_code is None:
                rmark = lmark = '*'
            elif old.return_code:
                rmark = lmark = '#'
                # We don't check .errors, because return_code will be non-0
            elif old.output:
                rmark = lmark = 'E'
            elif old.rpmdb_problems:
                rmark = lmark = 'P'
            elif old.trans_skip:
                rmark = lmark = 's'
            if old.altered_lt_rpmdb:
                rmark = '<'
            if old.altered_gt_rpmdb:
                lmark = '>'
            print fmt % (old.tid, name, tm, uiacts, num), "%s%s" % (lmark,rmark)
        lastdbv = self.history.last()
        if lastdbv is None:
            self._rpmdb_warn_checks(warn=False)
        else:
            #  If this is the last transaction, is good and it doesn't
            # match the current rpmdb ... then mark it as bad.
            rpmdbv  = self.rpmdb.simpleVersion(main_only=True)[0]
            if lastdbv.end_rpmdbversion != rpmdbv:
                self._rpmdb_warn_checks()

    def _history_get_transactions(self, extcmds):
        if len(extcmds) < 2:
            self.logger.critical(_('No transaction ID given'))
            return None

        tids = []
        last = None
        for extcmd in extcmds[1:]:
            try:
                if extcmd == 'last' or extcmd.startswith('last-'):
                    if last is None:
                        cto = False
                        last = self.history.last(complete_transactions_only=cto)
                        if last is None:
                            int("z")
                    tid = last.tid
                    if extcmd.startswith('last-'):
                        off = int(extcmd[len('last-'):])
                        if off <= 0:
                            int("z")
                        tid -= off
                    tids.append(str(tid))
                    continue

                if int(extcmd) <= 0:
                    int("z")
                tids.append(extcmd)
            except ValueError:
                self.logger.critical(_('Bad transaction ID given'))
                return None

        old = self.history.old(tids)
        if not old:
            self.logger.critical(_('Not found given transaction ID'))
            return None
        return old
    def _history_get_transaction(self, extcmds):
        old = self._history_get_transactions(extcmds)
        if old is None:
            return None
        if len(old) > 1:
            self.logger.critical(_('Found more than one transaction ID!'))
        return old[0]

    def historyInfoCmd(self, extcmds):
        def str2int(x):
            try:
                return int(x)
            except ValueError:
                return None

        tids = set()
        mtids = set()
        pats = []
        old = self.history.last()
        if old is None:
            self.logger.critical(_('No transactions'))
            return 1, ['Failed history info']

        for tid in extcmds[1:]:
            if '..' in tid:
                btid, etid = tid.split('..', 2)
                btid = str2int(btid)
                if btid > old.tid:
                    btid = None
                elif btid <= 0:
                    btid = None
                etid = str2int(etid)
                if etid > old.tid:
                    etid = None
                if btid is not None and etid is not None:
                    # Have a range ... do a "merged" transaction.
                    if btid > etid:
                        btid, etid = etid, btid
                    mtids.add((btid, etid))
                    continue
            elif str2int(tid) is not None:
                tids.add(str2int(tid))
                continue
            pats.append(tid)
        if pats:
            tids.update(self.history.search(pats))
        utids = tids.copy()
        if mtids:
            mtids = sorted(mtids)
            last_end = -1 # This just makes displaying it easier...
            for mtid in mtids:
                if mtid[0] < last_end:
                    self.logger.warn(_('Skipping merged transaction %d to %d, as it overlaps', mtid[0], mtid[1]))
                    continue # Don't do overlapping
                last_end = mtid[1]
                for num in range(mtid[0], mtid[1] + 1):
                    tids.add(num)

        if not tids and len(extcmds) < 2:
<<<<<<< HEAD
            old = self.history.last(complete_transactions_only=False)
            if old is not None:
                tids.add(old.tid)
=======
            tids.add(old.tid)
            utids.add(old.tid)
>>>>>>> 15d45621

        if not tids:
            self.logger.critical(_('No transaction ID, or package, given'))
            return 1, ['Failed history info']

        lastdbv = self.history.last()
        if lastdbv is not None:
            lasttid = lastdbv.tid
            lastdbv = lastdbv.end_rpmdbversion

        done = False
        bmtid, emtid = -1, -1
        mobj = None
        if mtids:
            bmtid, emtid = mtids.pop(0)
        for tid in self.history.old(tids):
            if lastdbv is not None and tid.tid == lasttid:
                #  If this is the last transaction, is good and it doesn't
                # match the current rpmdb ... then mark it as bad.
                rpmdbv  = self.rpmdb.simpleVersion(main_only=True)[0]
                if lastdbv != rpmdbv:
                    tid.altered_gt_rpmdb = True
            lastdbv = None

            if tid.tid >= bmtid and tid.tid <= emtid:
                if mobj is None:
                    mobj = yum.history.YumMergedHistoryTransaction(tid)
                else:
                    mobj.merge(tid)
            elif mobj is not None:
                if done:
                    print "-" * 79
                done = True

                self._historyInfoCmd(mobj)
                mobj = None
                if mtids:
                    bmtid, emtid = mtids.pop(0)
                    if tid.tid >= bmtid and tid.tid <= emtid:
                        mobj = yum.history.YumMergedHistoryTransaction(tid)

            if tid.tid in utids:
                if done:
                    print "-" * 79
                done = True

                self._historyInfoCmd(tid, pats)

        if mobj is not None:
            if done:
                print "-" * 79

            self._historyInfoCmd(mobj)

    def _historyInfoCmd(self, old, pats=[]):
        name = self._pwd_ui_username(old.loginuid)

<<<<<<< HEAD
        _pkg_states_installed = {'i' : _('Installed'), 'e' : _('Erased'),
                                 'o' : _('Updated'), 'n' : _('Downgraded')}
        _pkg_states_available = {'i' : _('Installed'), 'e' : _('Not installed'),
                                 'o' : _('Older'), 'n' : _('Newer')}
        # max() only in 2.5.z
        maxlen = sorted([len(x) for x in (_pkg_states_installed.values() +
                                          _pkg_states_available.values())])[-1]
        _pkg_states_installed['maxlen'] = maxlen
        _pkg_states_available['maxlen'] = maxlen
        def _simple_pkg(pkg, prefix_len, was_installed=False, highlight=False):
            prefix = " " * prefix_len
            if was_installed:
                _pkg_states = _pkg_states_installed
            else:
                _pkg_states = _pkg_states_available
            state  = _pkg_states['i']
            ipkgs = self.rpmdb.searchNames([hpkg.name])
            ipkgs.sort()
            if not ipkgs:
                state  = _pkg_states['e']
            elif hpkg.pkgtup in (ipkg.pkgtup for ipkg in ipkgs):
                pass
            elif ipkgs[-1] > hpkg:
                state  = _pkg_states['o']
            elif ipkgs[0] < hpkg:
                state  = _pkg_states['n']
            else:
                assert False, "Impossible, installed not newer and not older"
            if highlight:
                (hibeg, hiend) = self._highlight('bold')
            else:
                (hibeg, hiend) = self._highlight('normal')
            state = utf8_width_fill(state, _pkg_states['maxlen'])
            print "%s%s%s%s %s" % (prefix, hibeg, state, hiend, hpkg)

        print _("Transaction ID :"), old.tid
=======
        if type(old.tid) == type([]):
            print _("Transaction ID :"), "%u..%u" % (old.tid[0], old.tid[-1])
        else:
            print _("Transaction ID :"), old.tid
>>>>>>> 15d45621
        begtm = time.ctime(old.beg_timestamp)
        print _("Begin time     :"), begtm
        if old.beg_rpmdbversion is not None:
            if old.altered_lt_rpmdb:
                print _("Begin rpmdb    :"), old.beg_rpmdbversion, "**"
            else:
                print _("Begin rpmdb    :"), old.beg_rpmdbversion
        if old.end_timestamp is not None:
            endtm = time.ctime(old.end_timestamp)
            endtms = endtm.split()
            if begtm.startswith(endtms[0]): # Chop uninteresting prefix
                begtms = begtm.split()
                sofar = 0
                for i in range(len(endtms)):
                    if i > len(begtms):
                        break
                    if begtms[i] != endtms[i]:
                        break
                    sofar += len(begtms[i]) + 1
                endtm = (' ' * sofar) + endtm[sofar:]
            diff = old.end_timestamp - old.beg_timestamp
            if diff < 5 * 60:
                diff = _("(%u seconds)") % diff
            elif diff < 5 * 60 * 60:
                diff = _("(%u minutes)") % (diff / 60)
            elif diff < 5 * 60 * 60 * 24:
                diff = _("(%u hours)") % (diff / (60 * 60))
            else:
                diff = _("(%u days)") % (diff / (60 * 60 * 24))
            print _("End time       :"), endtm, diff
        if old.end_rpmdbversion is not None:
            if old.altered_gt_rpmdb:
                print _("End rpmdb      :"), old.end_rpmdbversion, "**"
            else:
                print _("End rpmdb      :"), old.end_rpmdbversion
        if type(name) == type([]):
            for name in name:
                print _("User           :"), name
        else:
            print _("User           :"), name
        if type(old.return_code) == type([]):
            codes = old.return_code
            if codes[0] is None:
                print _("Return-Code    :"), "**", _("Aborted"), "**"
                codes = codes[1:]
            if codes:
                print _("Return-Code    :"), _("Failures:"), ", ".join(codes)
        elif old.return_code is None:
            print _("Return-Code    :"), "**", _("Aborted"), "**"
        elif old.return_code:
            print _("Return-Code    :"), _("Failure:"), old.return_code
        else:
            print _("Return-Code    :"), _("Success")
            
        if old.cmdline is not None:
            print _("Command Line   :"), old.cmdline

        addon_info = self.history.return_addon_data(old.tid)
        
        # for the ones we create by default - don't display them as there
        default_addons = set(['config-main', 'config-repos'])
        non_default = set(addon_info).difference(default_addons)
        if len(non_default) > 0:
                print _("Additional non-default information stored: %d" 
                            % len(non_default))

        print _("Transaction performed with:")
        for hpkg in old.trans_with:
            _simple_pkg(hpkg, 4, was_installed=True)
        print _("Packages Altered:")
        self.historyInfoCmdPkgsAltered(old, pats)

        if old.trans_skip:
            print _("Packages Skipped:")
        for hpkg in old.trans_skip:
            _simple_pkg(hpkg, 4)

        if old.rpmdb_problems:
            print _("Rpmdb Problems:")
        for prob in old.rpmdb_problems:
            key = "%s%s: " % (" " * 4, prob.problem)
            print self.fmtKeyValFill(key, prob.text)
            for hpkg in prob.packages:
                _simple_pkg(hpkg, 8, was_installed=True, highlight=hpkg.main)

        if old.output:
            print _("Scriptlet output:")
            num = 0
            for line in old.output:
                num += 1
                print "%4d" % num, line
        if old.errors:
            print _("Errors:")
            num = 0
            for line in old.errors:
                num += 1
                print "%4d" % num, line

    _history_state2uistate = {'True-Install' : _('Install'),
                              'Install'      : _('Install'),
                              'Dep-Install'  : _('Dep-Install'),
                              'Obsoleted'    : _('Obsoleted'),
                              'Obsoleting'   : _('Obsoleting'),
                              'Erase'        : _('Erase'),
                              'Reinstall'    : _('Reinstall'),
                              'Downgrade'    : _('Downgrade'),
                              'Downgraded'   : _('Downgraded'),
                              'Update'       : _('Update'),
                              'Updated'      : _('Updated'),
                              }
    def historyInfoCmdPkgsAltered(self, old, pats=[]):
        last = None
        #  Note that these don't use _simple_pkg() because we are showing what
        # happened to them in the transaction ... not the difference between the
        # version in the transaction and now.
        all_uistates = self._history_state2uistate
        maxlen = 0
        for hpkg in old.trans_data:
            uistate = all_uistates.get(hpkg.state, hpkg.state)
            if maxlen < len(uistate):
                maxlen = len(uistate)

        for hpkg in old.trans_data:
            prefix = " " * 4
            if not hpkg.done:
                prefix = " ** "

            highlight = 'normal'
            if pats:
                x,m,u = yum.packages.parsePackages([hpkg], pats)
                if x or m:
                    highlight = 'bold'
            (hibeg, hiend) = self._highlight(highlight)

            # To chop the name off we need nevra strings, str(pkg) gives envra
            # so we have to do it by hand ... *sigh*.
            cn = hpkg.ui_nevra

            uistate = all_uistates.get(hpkg.state, hpkg.state)
            uistate = utf8_width_fill(uistate, maxlen)
            # Should probably use columns here...
            if False: pass
            elif (last is not None and
                  last.state == 'Updated' and last.name == hpkg.name and
                  hpkg.state == 'Update'):
                ln = len(hpkg.name) + 1
                cn = (" " * ln) + cn[ln:]
                print "%s%s%s%s %s" % (prefix, hibeg, uistate, hiend, cn)
            elif (last is not None and
                  last.state == 'Downgrade' and last.name == hpkg.name and
                  hpkg.state == 'Downgraded'):
                ln = len(hpkg.name) + 1
                cn = (" " * ln) + cn[ln:]
                print "%s%s%s%s %s" % (prefix, hibeg, uistate, hiend, cn)
            else:
                last = None
                if hpkg.state in ('Updated', 'Downgrade'):
                    last = hpkg
                print "%s%s%s%s %s" % (prefix, hibeg, uistate, hiend, cn)

    def historySummaryCmd(self, extcmds):
        tids, printall = self._history_list_transactions(extcmds)
        if tids is None:
            return 1, ['Failed history info']

        fmt = "%s | %s | %s | %s"
        print fmt % (utf8_width_fill(_("Login user"), 26, 26),
                     utf8_width_fill(_("Time"), 19, 19),
                     utf8_width_fill(_("Action(s)"), 16, 16),
                     utf8_width_fill(_("Altered"), 8, 8))
        print "-" * 79
        fmt = "%s | %s | %s | %8u"
        data = {'day' : {}, 'week' : {},
                'fortnight' : {}, 'quarter' : {}, 'half' : {}, 
                'year' : {}, 'all' : {}}
        for old in self.history.old(tids):
            name = self._pwd_ui_username(old.loginuid, 26)
            period = 'all'
            now = time.time()
            if False: pass
            elif old.beg_timestamp > (now - (24 * 60 * 60)):
                period = 'day'
            elif old.beg_timestamp > (now - (24 * 60 * 60 *  7)):
                period = 'week'
            elif old.beg_timestamp > (now - (24 * 60 * 60 * 14)):
                period = 'fortnight'
            elif old.beg_timestamp > (now - (24 * 60 * 60 *  7 * 13)):
                period = 'quarter'
            elif old.beg_timestamp > (now - (24 * 60 * 60 *  7 * 26)):
                period = 'half'
            elif old.beg_timestamp > (now - (24 * 60 * 60 * 365)):
                period = 'year'
            data[period].setdefault(name, []).append(old)
        _period2user = {'day'       : _("Last day"),
                        'week'      : _("Last week"),
                        'fortnight' : _("Last 2 weeks"), # US default :p
                        'quarter'   : _("Last 3 months"),
                        'half'      : _("Last 6 months"),
                        'year'      : _("Last year"),
                        'all'       : _("Over a year ago")}
        done = 0
        for period in ('day', 'week', 'fortnight', 'quarter', 'half', 'year',
                       'all'):
            if not data[period]:
                continue
            for name in sorted(data[period]):
                if not printall and done > 19:
                    break
                done += 1

                hpkgs = []
                for old in data[period][name]:
                    hpkgs.extend(old.trans_data)
                count, uiacts = self._history_uiactions(hpkgs)
                uperiod = _period2user[period]
                # Should probably use columns here, esp. for uiacts?
                print fmt % (utf8_width_fill(name, 26, 26),
                             utf8_width_fill(uperiod, 19, 19),
                             utf8_width_fill(uiacts, 16, 16), count)

    def historyAddonInfoCmd(self, extcmds):
        tid = None
        if len(extcmds) > 1:
            tid = extcmds[1]
            if tid == 'last':
                tid = None
        if tid is not None:
            try:
                int(tid)
            except ValueError:
                self.logger.critical(_('Bad transaction ID given'))
                return 1, ['Failed history addon-info']

        if tid is not None:
            old = self.history.old(tids=[tid])
        else:
            old = [self.history.last(complete_transactions_only=False)]
            if old[0] is None:
                self.logger.critical(_('No transaction ID, or package, given'))
                return 1, ['Failed history addon-info']

        if not old:
            self.logger.critical(_('No Transaction %s found') % tid)
            return 1, ['Failed history addon-info']
            
        hist_data = old[0]
        addon_info = self.history.return_addon_data(hist_data.tid)
        if len(extcmds) <= 2:
            print _("Transaction ID:"), hist_data.tid
            print _('Available additional history information:')
            for itemname in self.history.return_addon_data(hist_data.tid):
                print '  %s' % itemname
            print ''
            
            return 0, ['history addon-info']
        
        for item in extcmds[2:]:
            if item in addon_info:
                print '%s:' % item
                print self.history.return_addon_data(hist_data.tid, item)
            else:
                print _('%s: No additional data found by this name') % item

            print ''

    def historyPackageListCmd(self, extcmds):
        """ Shows the user a list of data about the history, from the point
            of a package(s) instead of via. transactions. """
        tids = self.history.search(extcmds)
        if not tids:
            self.logger.critical(_('Bad package(s), given (nothing found)'))
            return 1, ['Failed history package-list']

        all_uistates = self._history_state2uistate

        fmt = "%s | %s | %s"
        # REALLY Needs to use columns!
        print fmt % (utf8_width_fill(_("ID"), 6, 6),
                     utf8_width_fill(_("Action(s)"), 14, 14),
                     utf8_width_fill(_("Package"), 53, 53))
        print "-" * 79
        fmt = "%6u | %s | %-50s"
        for old in self.history.old(tids):
            last = None

            # Copy and paste from list ... uh.
            rmark = lmark = ' '
            if old.return_code is None:
                rmark = lmark = '*'
            elif old.return_code:
                rmark = lmark = '#'
                # We don't check .errors, because return_code will be non-0
            elif old.output:
                rmark = lmark = 'E'
            elif old.rpmdb_problems:
                rmark = lmark = 'P'
            elif old.trans_skip:
                rmark = lmark = 's'
            if old.altered_lt_rpmdb:
                rmark = '<'
            if old.altered_gt_rpmdb:
                lmark = '>'

            for hpkg in old.trans_data: # Find a pkg to go with each cmd...
                x,m,u = yum.packages.parsePackages([hpkg], extcmds)
                if not x and not m:
                    continue

                uistate = all_uistates.get(hpkg.state, hpkg.state)
                uistate = utf8_width_fill(uistate, 14)

                #  To chop the name off we need nevra strings, str(pkg) gives
                # envra so we have to do it by hand ... *sigh*.
                cn = hpkg.ui_nevra

                # Should probably use columns here...
                if False: pass
                elif (last is not None and
                      last.state == 'Updated' and last.name == hpkg.name and
                      hpkg.state == 'Update'):
                    ln = len(hpkg.name) + 1
                    cn = (" " * ln) + cn[ln:]
                elif (last is not None and
                      last.state == 'Downgrade' and last.name == hpkg.name and
                      hpkg.state == 'Downgraded'):
                    ln = len(hpkg.name) + 1
                    cn = (" " * ln) + cn[ln:]
                else:
                    last = None
                    if hpkg.state in ('Updated', 'Downgrade'):
                        last = hpkg

                print fmt % (old.tid, uistate, cn), "%s%s" % (lmark,rmark)

        # And, again, copy and paste...
        lastdbv = self.history.last()
        if lastdbv is None:
            self._rpmdb_warn_checks(warn=False)
        else:
            #  If this is the last transaction, is good and it doesn't
            # match the current rpmdb ... then mark it as bad.
            rpmdbv  = self.rpmdb.simpleVersion(main_only=True)[0]
            if lastdbv.end_rpmdbversion != rpmdbv:
                self._rpmdb_warn_checks()


class DepSolveProgressCallBack:
    """provides text output callback functions for Dependency Solver callback"""
    
    def __init__(self, ayum=None):
        """requires yum-cli log and errorlog functions as arguments"""
        self.verbose_logger = logging.getLogger("yum.verbose.cli")
        self.loops = 0
        self.ayum = ayum

    def pkgAdded(self, pkgtup, mode):
        modedict = { 'i': _('installed'),
                     'u': _('updated'),
                     'o': _('obsoleted'),
                     'e': _('erased'),
                     'r': _('reinstalled'),
                     'd': _('downgraded')}
        (n, a, e, v, r) = pkgtup
        modeterm = modedict[mode]
        self.verbose_logger.log(logginglevels.INFO_2,
            _('---> Package %s.%s %s:%s-%s set to be %s'), n, a, e, v, r,
            modeterm)
        
    def start(self):
        self.loops += 1
        
    def tscheck(self):
        self.verbose_logger.log(logginglevels.INFO_2, _('--> Running transaction check'))
        
    def restartLoop(self):
        self.loops += 1
        self.verbose_logger.log(logginglevels.INFO_2,
            _('--> Restarting Dependency Resolution with new changes.'))
        self.verbose_logger.debug('---> Loop Number: %d', self.loops)
    
    def end(self):
        self.verbose_logger.log(logginglevels.INFO_2,
            _('--> Finished Dependency Resolution'))

    
    def procReq(self, name, formatted_req):
        self.verbose_logger.log(logginglevels.INFO_2,
            _('--> Processing Dependency: %s for package: %s'), formatted_req,
            name)

    def procReqPo(self, po, formatted_req):
        self.verbose_logger.log(logginglevels.INFO_2,
            _('--> Processing Dependency: %s for package: %s'), formatted_req,
            po)
    
    def groupRemoveReq(self, po, hits):
        self.verbose_logger.log(logginglevels.INFO_2,
            _('---> Keeping package: %s'), po)

    def unresolved(self, msg):
        self.verbose_logger.log(logginglevels.INFO_2, _('--> Unresolved Dependency: %s'),
            msg)

    def format_missing_requires(self, reqPo, reqTup):
        """ Create a message for errorlist, non-cli users could also store this
            data somewhere and not print errorlist. """
        needname, needflags, needversion = reqTup

        yb = self.ayum

        prob_pkg = "%s (%s)" % (reqPo, reqPo.ui_from_repo)
        msg = _('Package: %s') % (prob_pkg,)
        ui_req = formatRequire(needname, needversion, needflags)
        msg += _('\n    Requires: %s') % (ui_req,)
        
        # if DepSolveProgressCallback() is used instead of DepSolveProgressCallback(ayum=<YumBase Object>)
        # then ayum has no value and we can't continue to find details about the missing requirements
        if not yb:
            return msg
        
        def _msg_pkg(action, pkg, needname):
            " Add a package to the message, including any provides matches. "
            msg = _('\n    %s: %s (%s)') % (action, pkg, pkg.ui_from_repo)
            needtup = (needname, None, (None, None, None))
            done = False
            for pkgtup in pkg.matchingPrcos('provides', needtup):
                done = True
                msg += _('\n        %s') % yum.misc.prco_tuple_to_string(pkgtup)
            if not done:
                msg += _('\n        Not found')
            return msg

        def _run_inst_pkg(pkg, msg):
            nevr = (pkg.name, pkg.epoch, pkg.version, pkg.release)
            if nevr in seen_pkgs or (pkg.verEQ(last) and pkg.arch == last.arch):
                return msg

            seen_pkgs.add(nevr)
            action = _('Installed')
            rmed = yb.tsInfo.getMembersWithState(pkg.pkgtup, TS_REMOVE_STATES)
            if rmed:
                action = _('Removing')
            msg += _msg_pkg(action, pkg, needname)
            # These should be the only three things we care about:
            relmap = {'updatedby' : _('Updated By'),
                      'downgradedby' : _('Downgraded By'),
                      'obsoletedby' :  _('Obsoleted By'),
                      }
            for txmbr in rmed:
                for (rpkg, rtype) in txmbr.relatedto:
                    if rtype not in relmap:
                        continue
                    nevr = (rpkg.name, rpkg.epoch, rpkg.version, rpkg.release)
                    seen_pkgs.add(nevr)
                    msg += _msg_pkg(relmap[rtype], rpkg, needname)
            return msg

        def _run_avail_pkg(pkg, msg):
            #  We don't want to see installed packages, or N packages of the
            # same version, from different repos.
            nevr = (pkg.name, pkg.epoch, pkg.version, pkg.release)
            if nevr in seen_pkgs or (pkg.verEQ(last) and pkg.arch == last.arch):
                return False, last, msg
            seen_pkgs.add(nevr)
            action = _('Available')
            if yb.tsInfo.getMembersWithState(pkg.pkgtup, TS_INSTALL_STATES):
                action = _('Installing')
            msg += _msg_pkg(action, pkg, needname)
            return True, pkg, msg

        last = None
        seen_pkgs = set()
        for pkg in sorted(yb.rpmdb.getProvides(needname)):
            msg = _run_inst_pkg(pkg, msg)

        available_names = set()
        for pkg in sorted(yb.pkgSack.getProvides(needname)):
            tst, last, msg = _run_avail_pkg(pkg, msg)
            if tst:
                available_names.add(pkg.name)

        last = None
        for pkg in sorted(yb.rpmdb.searchNames(available_names)):
            msg = _run_inst_pkg(pkg, msg)
        last = None
        for pkg in sorted(yb.pkgSack.searchNames(available_names)):
            tst, last, msg = _run_avail_pkg(pkg, msg)
        return msg
    
    def procConflict(self, name, confname):
        self.verbose_logger.log(logginglevels.INFO_2,
            _('--> Processing Conflict: %s conflicts %s'),
                                name, confname)

    def procConflictPo(self, po, confname):
        self.verbose_logger.log(logginglevels.INFO_2,
            _('--> Processing Conflict: %s conflicts %s'),
                                po, confname)

    def transactionPopulation(self):
        self.verbose_logger.log(logginglevels.INFO_2, _('--> Populating transaction set '
            'with selected packages. Please wait.'))
    
    def downloadHeader(self, name):
        self.verbose_logger.log(logginglevels.INFO_2, _('---> Downloading header for %s '
            'to pack into transaction set.'), name)
       

class CacheProgressCallback:

    '''
    The class handles text output callbacks during metadata cache updates.
    '''
    
    def __init__(self):
        self.logger = logging.getLogger("yum.cli")
        self.verbose_logger = logging.getLogger("yum.verbose.cli")
        self.file_logger = logging.getLogger("yum.filelogging.cli")

    def log(self, level, message):
        self.verbose_logger.log(level, message)

    def errorlog(self, level, message):
        self.logger.log(level, message)

    def filelog(self, level, message):
        self.file_logger.log(level, message)

    def progressbar(self, current, total, name=None):
        progressbar(current, total, name)

def _pkgname_ui(ayum, pkgname, ts_states=None):
    """ Get more information on a simple pkgname, if we can. We need to search
        packages that we are dealing with atm. and installed packages (if the
        transaction isn't complete). """
    if ayum is None:
        return pkgname

    if ts_states is None:
        #  Note 'd' is a placeholder for downgrade, and
        # 'r' is a placeholder for reinstall. Neither exist atm.
        ts_states = ('d', 'e', 'i', 'r', 'u')

    matches = []
    def _cond_add(po):
        if matches and matches[0].arch == po.arch and matches[0].verEQ(po):
            return
        matches.append(po)

    for txmbr in ayum.tsInfo.matchNaevr(name=pkgname):
        if txmbr.ts_state not in ts_states:
            continue
        _cond_add(txmbr.po)

    if not matches:
        return pkgname
    fmatch = matches.pop(0)
    if not matches:
        return str(fmatch)

    show_ver  = True
    show_arch = True
    for match in matches:
        if not fmatch.verEQ(match):
            show_ver  = False
        if fmatch.arch != match.arch:
            show_arch = False

    if show_ver: # Multilib. *sigh*
        if fmatch.epoch == '0':
            return '%s-%s-%s' % (fmatch.name, fmatch.version, fmatch.release)
        else:
            return '%s:%s-%s-%s' % (fmatch.epoch, fmatch.name,
                                    fmatch.version, fmatch.release)

    if show_arch:
        return '%s.%s' % (fmatch.name, fmatch.arch)

    return pkgname

class YumCliRPMCallBack(RPMBaseCallback):

    """
    Yum specific callback class for RPM operations.
    """

    width = property(lambda x: _term_width())

    def __init__(self, ayum=None):
        RPMBaseCallback.__init__(self)
        self.lastmsg = to_unicode("")
        self.lastpackage = None # name of last package we looked at
        self.output = logging.getLogger("yum.verbose.cli").isEnabledFor(logginglevels.INFO_2)
        
        # for a progress bar
        self.mark = "#"
        self.marks = 22
        self.ayum = ayum

    #  Installing things have pkg objects passed to the events, so only need to
    # lookup for erased/obsoleted.
    def pkgname_ui(self, pkgname, ts_states=('e', None)):
        """ Get more information on a simple pkgname, if we can. """
        return _pkgname_ui(self.ayum, pkgname, ts_states)

    def event(self, package, action, te_current, te_total, ts_current, ts_total):
        # this is where a progress bar would be called
        process = self.action[action]
        
        if type(package) not in types.StringTypes:
            pkgname = str(package)
        else:
            pkgname = self.pkgname_ui(package)
            
        self.lastpackage = package
        if te_total == 0:
            percent = 0
        else:
            percent = (te_current*100L)/te_total
        
        if self.output and (sys.stdout.isatty() or te_current == te_total):
            (fmt, wid1, wid2) = self._makefmt(percent, ts_current, ts_total,
                                              pkgname=pkgname)
            msg = fmt % (utf8_width_fill(process, wid1, wid1),
                         utf8_width_fill(pkgname, wid2, wid2))
            if msg != self.lastmsg:
                sys.stdout.write(to_unicode(msg))
                sys.stdout.flush()
                self.lastmsg = msg
            if te_current == te_total:
                print " "

    def scriptout(self, package, msgs):
        if msgs:
            sys.stdout.write(to_unicode(msgs))
            sys.stdout.flush()

    def _makefmt(self, percent, ts_current, ts_total, progress = True,
                 pkgname=None):
        l = len(str(ts_total))
        size = "%s.%s" % (l, l)
        fmt_done = "%" + size + "s/%" + size + "s"
        done = fmt_done % (ts_current, ts_total)

        #  This should probably use TerminLine, but we don't want to dep. on
        # that. So we kind do an ok job by hand ... at least it's dynamic now.
        if pkgname is None:
            pnl = 22
        else:
            pnl = utf8_width(pkgname)

        overhead  = (2 * l) + 2 # Length of done, above
        overhead += 19          # Length of begining
        overhead +=  1          # Space between pn and done
        overhead +=  2          # Ends for progress
        overhead +=  1          # Space for end
        width = self.width
        if width < overhead:
            width = overhead    # Give up
        width -= overhead
        if pnl > width / 2:
            pnl = width / 2

        marks = self.width - (overhead + pnl)
        width = "%s.%s" % (marks, marks)
        fmt_bar = "[%-" + width + "s]"
        # pnl = str(28 + marks + 1)
        full_pnl = pnl + marks + 1

        if progress and percent == 100: # Don't chop pkg name on 100%
            fmt = "\r  %s: %s   " + done
            wid2 = full_pnl
        elif progress:
            bar = fmt_bar % (self.mark * int(marks * (percent / 100.0)), )
            fmt = "\r  %s: %s " + bar + " " + done
            wid2 = pnl
        elif percent == 100:
            fmt = "  %s: %s   " + done
            wid2 = full_pnl
        else:
            bar = fmt_bar % (self.mark * marks, )
            fmt = "  %s: %s " + bar + " " + done
            wid2 = pnl
        return fmt, 15, wid2


def progressbar(current, total, name=None):
    """simple progress bar 50 # marks"""
    
    mark = '#'
    if not sys.stdout.isatty():
        return
        
    if current == 0:
        percent = 0 
    else:
        if total != 0:
            percent = float(current) / total
        else:
            percent = 0

    width = _term_width()

    if name is None and current == total:
        name = '-'

    end = ' %d/%d' % (current, total)
    width -= len(end) + 1
    if width < 0:
        width = 0
    if name is None:
        width -= 2
        if width < 0:
            width = 0
        hashbar = mark * int(width * percent)
        output = '\r[%-*s]%s' % (width, hashbar, end)
    elif current == total: # Don't chop name on 100%
        output = '\r%s%s' % (utf8_width_fill(name, width, width), end)
    else:
        width -= 4
        if width < 0:
            width = 0
        nwid = width / 2
        if nwid > utf8_width(name):
            nwid = utf8_width(name)
        width -= nwid
        hashbar = mark * int(width * percent)
        output = '\r%s: [%-*s]%s' % (utf8_width_fill(name, nwid, nwid), width,
                                     hashbar, end)
     
    if current <= total:
        sys.stdout.write(output)

    if current == total:
        sys.stdout.write('\n')

    sys.stdout.flush()
        

if __name__ == "__main__":
    if len(sys.argv) > 1 and sys.argv[1] == "format_number":
        print ""
        print " Doing format_number tests, right column should align"
        print ""

        x = YumOutput()
        for i in (0, 0.0, 0.1, 1, 1.0, 1.1, 10, 11, 11.1, 100, 111.1,
                  1000, 1111, 1024 * 2, 10000, 11111, 99999, 999999,
                  10**19, 10**20, 10**35):
            out = x.format_number(i)
            print "%36s <%s> %s <%5s>" % (i, out, ' ' * (14 - len(out)), out)

    if len(sys.argv) > 1 and sys.argv[1] == "progress":
        print ""
        print " Doing progress, small name"
        print ""
        for i in xrange(0, 101):
            progressbar(i, 100, "abcd")
            time.sleep(0.1)
        print ""
        print " Doing progress, big name"
        print ""
        for i in xrange(0, 101):
            progressbar(i, 100, "_%s_" % ("123456789 " * 5))
            time.sleep(0.1)
        print ""
        print " Doing progress, no name"
        print ""
        for i in xrange(0, 101):
            progressbar(i, 100)
            time.sleep(0.1)

    if len(sys.argv) > 1 and sys.argv[1] in ("progress", "rpm-progress"):
        cb = YumCliRPMCallBack()
        cb.output = True
        cb.action["foo"] = "abcd"
        cb.action["bar"] = "_12345678_.end"
        print ""
        print " Doing CB, small proc / small pkg"
        print ""
        for i in xrange(0, 101):
            cb.event("spkg", "foo", i, 100, i, 100)
            time.sleep(0.1)        
        print ""
        print " Doing CB, big proc / big pkg"
        print ""
        for i in xrange(0, 101):
            cb.event("lpkg" + "-=" * 15 + ".end", "bar", i, 100, i, 100)
            time.sleep(0.1)

    if len(sys.argv) > 1 and sys.argv[1] in ("progress", "i18n-progress",
                                             "rpm-progress",
                                             'i18n-rpm-progress'):
        yum.misc.setup_locale()
    if len(sys.argv) > 1 and sys.argv[1] in ("progress", "i18n-progress"):
        print ""
        print " Doing progress, i18n: small name"
        print ""
        for i in xrange(0, 101):
            progressbar(i, 100, to_unicode('\xe6\xad\xa3\xe5\x9c\xa8\xe5\xae\x89\xe8\xa3\x85'))
            time.sleep(0.1)
        print ""

        print ""
        print " Doing progress, i18n: big name"
        print ""
        for i in xrange(0, 101):
            progressbar(i, 100, to_unicode('\xe6\xad\xa3\xe5\x9c\xa8\xe5\xae\x89\xe8\xa3\x85' * 5 + ".end"))
            time.sleep(0.1)
        print ""


    if len(sys.argv) > 1 and sys.argv[1] in ("progress", "i18n-progress",
                                             "rpm-progress",
                                             'i18n-rpm-progress'):
        cb = YumCliRPMCallBack()
        cb.output = True
        cb.action["foo"] = to_unicode('\xe6\xad\xa3\xe5\x9c\xa8\xe5\xae\x89\xe8\xa3\x85')
        cb.action["bar"] = cb.action["foo"] * 5 + ".end"
        print ""
        print " Doing CB, i18n: small proc / small pkg"
        print ""
        for i in xrange(0, 101):
            cb.event("spkg", "foo", i, 100, i, 100)
            time.sleep(0.1)        
        print ""
        print " Doing CB, i18n: big proc / big pkg"
        print ""
        for i in xrange(0, 101):
            cb.event("lpkg" + "-=" * 15 + ".end", "bar", i, 100, i, 100)
            time.sleep(0.1)
        print ""
        <|MERGE_RESOLUTION|>--- conflicted
+++ resolved
@@ -1319,17 +1319,12 @@
         return count, "".join(list(actions))
 
     def _pwd_ui_username(self, uid, limit=None):
-<<<<<<< HEAD
+        if type(uid) == type([]):
+            return [self._pwd_ui_username(u, limit) for u in uid]
+
         # loginuid is set to      -1 (0xFFFF_FFFF) on init, in newer kernels.
         # loginuid is set to INT_MAX (0x7FFF_FFFF) on init, in older kernels.
         if uid is None or uid in (0xFFFFFFFF, 0x7FFFFFFF):
-=======
-        if type(uid) == type([]):
-            return [self._pwd_ui_username(u, limit) for u in uid]
-
-        # loginuid is set to -1 on init.
-        if uid is None or uid == 0xFFFFFFFF:
->>>>>>> 15d45621
             loginid = _("<unset>")
             name = _("System") + " " + loginid
             if limit is not None and len(name) > limit:
@@ -1531,14 +1526,10 @@
                     tids.add(num)
 
         if not tids and len(extcmds) < 2:
-<<<<<<< HEAD
             old = self.history.last(complete_transactions_only=False)
             if old is not None:
                 tids.add(old.tid)
-=======
-            tids.add(old.tid)
-            utids.add(old.tid)
->>>>>>> 15d45621
+                utids.add(old.tid)
 
         if not tids:
             self.logger.critical(_('No transaction ID, or package, given'))
@@ -1596,7 +1587,6 @@
     def _historyInfoCmd(self, old, pats=[]):
         name = self._pwd_ui_username(old.loginuid)
 
-<<<<<<< HEAD
         _pkg_states_installed = {'i' : _('Installed'), 'e' : _('Erased'),
                                  'o' : _('Updated'), 'n' : _('Downgraded')}
         _pkg_states_available = {'i' : _('Installed'), 'e' : _('Not installed'),
@@ -1632,13 +1622,10 @@
             state = utf8_width_fill(state, _pkg_states['maxlen'])
             print "%s%s%s%s %s" % (prefix, hibeg, state, hiend, hpkg)
 
-        print _("Transaction ID :"), old.tid
-=======
         if type(old.tid) == type([]):
             print _("Transaction ID :"), "%u..%u" % (old.tid[0], old.tid[-1])
         else:
             print _("Transaction ID :"), old.tid
->>>>>>> 15d45621
         begtm = time.ctime(old.beg_timestamp)
         print _("Begin time     :"), begtm
         if old.beg_rpmdbversion is not None:
